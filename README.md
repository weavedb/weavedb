--- conflicted
+++ resolved
@@ -11,55 +11,6 @@
                                                                 |_|         |_|              
 ```
 
-<<<<<<< HEAD
-## About This Repo
-
-[WeaveDB](https://github.com/weavedb/weavedb) is a monorepo that contains
-
-- [Contracts](/contracts)
-- [Tests](/test)
-- [SDK for Web](/sdk/sdk-web)
-- [SDK for NodeJS](/sdk/sdk-node)
-- [Web Light Client](/sdk/light-client-web)
-- [Node Light Client](/sdk/light-client-node)
-- [SDK for EXM](/sdk/sdk-exm-node)
-- [Web Client for EXM](/sdk/sdk-exm-web)
-- [gRPC Node](/grpc-node)
-- [REPL](/scripts/runNode.js)
-- [Web Console](/console)
-- [Docs](/docs)
-- [Example Dapps](/examples)
-
-You can view the docs at [docs.weavedb.dev](https://docs.weavedb.dev).
-
-## What is WeaveDB?
-
-WeaveDB is a NoSQL database powered by [Warp Contracts](https://warp.cc/) (SmartWeave) on the [Arweave](https://www.arweave.org/) blockchain.
-
-The query APIs are similar to [Firestore](https://firebase.google.com/docs/firestore) from Google but completely decentralized.
-
-#### Web3 Dapps with Web2 UX
-
-Smart contract transactions are auto-signed, free and instant for dapp users, which enables web2 like smooth UX for fully decentralized web3 dapps.
-
-#### Crypto Authentication
-
-WeaveDB is permissionless with granular access controls with pure cryptography. Anyone can access with a one-time Metamask signature.
-
-#### Powerful Logic for Complex Dapps
-
-WeaveDB allows JSON-based functional programming on data, which opens up possibilities for building highly complex dapps with ease.
-
-## Contract Versions
-
-The latest contract can be found [here](https://docs.weavedb.dev/docs/sdk/version).
-
-## Demo Dapps
-
-Domo dapps and tutorials can be found [here](https://docs.weavedb.dev/docs/category/example-dapps).
-
-*WeaveDB is still in its infancy. Everything is subject to change.*
-=======
 ## Decentralized NoSQL Database as a Smart Contract
 
 Blockchains are revolutionizing fintech with censorship-resistant and unstoppable networks with decentralization. But so far, their primary use cases are token transfers and their scalability is not even enough for mass financial adoption. However, the internet and the web are composed of data and web3 is an antithesis to centralized data silos beyond financial sectors. Blockchains, as of today, can never scale to the web level.
@@ -441,4 +392,3 @@
 - [WeaveDB Docs](./docs)
 - [zkJSON Litepaper](https://github.com/weavedb/zkjson)
 - [WeaveDB Rollup Litepaper](https://github.com/weavedb/rdk)
->>>>>>> 3a214f4b
