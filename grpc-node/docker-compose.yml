--- conflicted
+++ resolved
@@ -1,12 +1,16 @@
 version: '3'
 services:
   redis:
+    #image: redis:latest
     image: redis:6.2-alpine
     restart: always
     command: redis-server --save 60 1
     volumes:
       - ./node-server/cache/redis:/data
-  node-server:
+    container_name: redis
+    ports:
+     - "6379:6379"
+node-server:
     # build: ./node-server
     image: 0xkaz/weavedb-node-server:latest
     ports:
@@ -17,23 +21,10 @@
       - ./node-server/cache:/weavedb/cache
     depends_on:
       - redis
-<<<<<<< HEAD
     env_file: .env
-=======
-
-    environment:
-      #- REDISHOST=redis
-      - REDISHOST=0.0.0.0
-      - REDISPORT=6379
-      - SERVICE_DISCOVERY_ADDRESS=0.0.0.0
     links:
       - redis
-  redis:
-    image: redis:latest
-    container_name: redis
-    ports:
-     - "6379:6379"
->>>>>>> b2e396cb
+
   envoy:
     # build: ./envoy
     image: 0xkaz/weavedb-envoy:latest
