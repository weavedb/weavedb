{
  "name": "weavedb-node-client",
  "version": "0.28.6",
  "main": "index.js",
  "license": "MIT",
  "engines": {
    "node": ">=16.5"
  },
  "dependencies": {
    "@grpc/grpc-js": "^1.1.0",
    "@grpc/proto-loader": "^0.5.0",
    "arweave": "^1.12.2",
    "ramda": "^0.28.0",
    "weavedb-base": "file:../base"
<<<<<<< HEAD
=======
  },
  "scripts": {
    "clean": "rm -rf node_modules"
>>>>>>> ec2d1f2b
  }
}<|MERGE_RESOLUTION|>--- conflicted
+++ resolved
@@ -12,11 +12,8 @@
     "arweave": "^1.12.2",
     "ramda": "^0.28.0",
     "weavedb-base": "file:../base"
-<<<<<<< HEAD
-=======
   },
   "scripts": {
     "clean": "rm -rf node_modules"
->>>>>>> ec2d1f2b
   }
 }