--- conflicted
+++ resolved
@@ -10,11 +10,8 @@
     "ramda": "^0.28.0",
     "weavedb-base": "file:../base",
     "weavedb-contracts": "file:../contracts"
-<<<<<<< HEAD
-=======
   },
   "scripts": {
     "clean": "rm -rf node_modules"
->>>>>>> ec2d1f2b
   }
 }