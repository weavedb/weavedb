const { build } = require("esbuild")
const replace = require("replace-in-file")
const contracts = [
<<<<<<< HEAD
  "/weavedb-kv/contract.js",
  "/warp/contract.js",
  "/intmax/intmax.js",
  "/internet-identity/ii.js",
  "/ethereum/eth.js",
  "/ethereum/eth-exm.js",
  "/poseidon/poseidonConstants.js",
  "/exm/exm.js",
=======
  "/weavedb-bpt/contract.js",
  "/weavedb-kv/contract.js",
  "/weavedb/contract.js",
  "/intercall/contract.js",
  "/intercall/parallel.js",
  "/intmax/intmax.js",
  "/polygon-id/polygon-id.js",
  "/dfinity/ii.js",
  "/ethereum/eth.js",
  "/bundler/bundler.js",
  "/nostr/nostr.js",
  "/poseidon/poseidonConstants.js",
>>>>>>> 3a214f4b
]

build({
  entryPoints: contracts.map(source => {
    return `./contracts${source}`
  }),
  outdir: "./dist",
  minify: false,
  bundle: true,
  format: "iife",
})
  .catch(() => process.exit(1))
  // note: Warp SDK currently does not support files in IIFE bundle format, so we need to remove the "iife" part ;-)
  // update: it does since 0.4.31, but because viewblock.io is still incompatibile with this version, leaving as is for now.
  .finally(() => {
    const files = contracts.map(source => {
      return `./dist${source}`
    })
    replace.sync({
      files: files,
      from: [/\(\(\) => {/g, /}\)\(\);/g],
      to: "",
      countMatches: true,
    })
  })<|MERGE_RESOLUTION|>--- conflicted
+++ resolved
@@ -1,16 +1,6 @@
 const { build } = require("esbuild")
 const replace = require("replace-in-file")
 const contracts = [
-<<<<<<< HEAD
-  "/weavedb-kv/contract.js",
-  "/warp/contract.js",
-  "/intmax/intmax.js",
-  "/internet-identity/ii.js",
-  "/ethereum/eth.js",
-  "/ethereum/eth-exm.js",
-  "/poseidon/poseidonConstants.js",
-  "/exm/exm.js",
-=======
   "/weavedb-bpt/contract.js",
   "/weavedb-kv/contract.js",
   "/weavedb/contract.js",
@@ -23,7 +13,6 @@
   "/bundler/bundler.js",
   "/nostr/nostr.js",
   "/poseidon/poseidonConstants.js",
->>>>>>> 3a214f4b
 ]
 
 build({
