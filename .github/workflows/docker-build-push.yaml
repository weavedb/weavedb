--- conflicted
+++ resolved
@@ -28,11 +28,7 @@
       - name: docker tag1
         run: docker tag  node-server-redis-9090:latest ${{ secrets.AWS_ACCOUNT_ID }}.dkr.ecr.${{ secrets.AWS_MAIN_REGION }}.amazonaws.com/node-server-redis-9090:latest
       - name: docker tag2
-<<<<<<< HEAD
-        run: docker tag  node-server-redis-9090:latest ${{ secrets.AWS_ACCOUNT_ID }}.dkr.ecr.${{ secrets.AWS_MAIN_REGION }}.amazonaws.com/node-server-redis-9090:`date +%Y-%m-%d-%H-%I-%S`-${{github.sha}}
-=======
         run: docker tag  node-server-redis-9090:latest ${{ secrets.AWS_ACCOUNT_ID }}.dkr.ecr.${{ secrets.AWS_MAIN_REGION }}.amazonaws.com/node-server-redis-9090:`date +%Y-%m-%d-%H-%I-%S`-$GITHUB_SHA
->>>>>>> b4e4a401
         working-directory: ./grpc-node/node-server
 
 
@@ -48,11 +44,7 @@
       - name: docker tag3
         run: docker tag  node-server-9090:latest ${{ secrets.AWS_ACCOUNT_ID }}.dkr.ecr.${{ secrets.AWS_MAIN_REGION }}.amazonaws.com/node-server-9090:latest
       - name: docker tag4
-<<<<<<< HEAD
-        run: docker tag  node-server-9090:latest ${{ secrets.AWS_ACCOUNT_ID }}.dkr.ecr.${{ secrets.AWS_MAIN_REGION }}.amazonaws.com/node-server-9090:`date +%Y-%m-%d-%H-%I-%S`-${{github.sha}}
-=======
         run: docker tag  node-server-9090:latest ${{ secrets.AWS_ACCOUNT_ID }}.dkr.ecr.${{ secrets.AWS_MAIN_REGION }}.amazonaws.com/node-server-9090:`date +%Y-%m-%d-%H-%I-%S`-$GITHUB_SHA
->>>>>>> b4e4a401
         working-directory: ./grpc-node/node-server
 
 
