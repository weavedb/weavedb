require("dotenv").config()
let { wallet = null } = require("yargs")(process.argv.slice(2)).argv

const fs = require("fs")
const path = require("path")
const Arweave = require("arweave")
const { isNil } = require("ramda")
const wallet_name = process.argv[2]
const srcTxId = process.argv[3] || process.env.SOURCE_TX_ID
const contractTxId_Intmax = process.argv[4] || process.env.INTMAX_SOURCE_TX_ID
const contractTxId_II = process.argv[5] || process.env.II_SOURCE_TX_ID
const contractTxId_ETH = process.argv[6] || process.env.ETH_SOURCE_TX_ID

const { Warp, WarpFactory, LoggerFactory } = require("warp-contracts")

if (isNil(wallet_name)) {
  console.log("no wallet name given")
  process.exit()
}
let warp, arweave, walletAddress, _wallet

const deploy = async () => {
  arweave = Arweave.init({
    host: "arweave.net",
    port: 443,
    protocol: "https",
  })

  LoggerFactory.INST.logLevel("error")
  warp = WarpFactory.forMainnet()
  const wallet_path = path.resolve(
    __dirname,
    `.wallets/wallet-${wallet || wallet_name}.json`
  )
  if (!fs.existsSync(wallet_path)) {
    console.log("wallet doesn't exist: " + wallet_path)
    process.exit()
  }
<<<<<<< HEAD
  const wallet = JSON.parse(fs.readFileSync(wallet_path, "utf8"))
  // console.log("wallet: ", wallet)
  const contractSrc = fs.readFileSync(
    path.join(__dirname, "../dist/contract.js"),
    "utf8"
  )
=======
  _wallet = JSON.parse(fs.readFileSync(wallet_path, "utf8"))
  walletAddress = await arweave.wallets.jwkToAddress(_wallet)

>>>>>>> 5ae1af97
  const stateFromFile = JSON.parse(
    fs.readFileSync(
      path.join(__dirname, "../dist/warp/initial-state.json"),
      "utf8"
    )
  )

  const initialState = {
    ...stateFromFile,
    ...{
      owner: walletAddress,
    },
  }
  initialState.contracts.intmax = contractTxId_Intmax
  initialState.contracts.dfinity = contractTxId_II
  initialState.contracts.ethereum = contractTxId_ETH

<<<<<<< HEAD
  const res = await warp.createContract.deployFromSourceTx(
    {
      wallet,
      initState: JSON.stringify(initialState),
      srcTxId,
    },
    wallet_name === "mainnet"
  )

=======
  const res = await warp.createContract.deployFromSourceTx({
    wallet: _wallet,
    initState: JSON.stringify(initialState),
    srcTxId,
  })
>>>>>>> 5ae1af97
  console.log(res)

  // generate weavedb config
  const weavedbConfig = {
    name: "weavedb", 
    version: "1", 
    contractTxId: res.contractTxId, 
    arweave: {
      host: "arweave.net",
      port: 443,
      protocol: "https"
    }, 
    wallet: wallet, 
  }

  const weavedbConfigPath = path.join(__dirname, "../weavedb-node/node-server/weavedb.config.js");
  fs.writeFileSync(weavedbConfigPath, "module.exports = " + JSON.stringify(weavedbConfig))
  
  process.exit()
}

deploy()<|MERGE_RESOLUTION|>--- conflicted
+++ resolved
@@ -36,18 +36,8 @@
     console.log("wallet doesn't exist: " + wallet_path)
     process.exit()
   }
-<<<<<<< HEAD
-  const wallet = JSON.parse(fs.readFileSync(wallet_path, "utf8"))
-  // console.log("wallet: ", wallet)
-  const contractSrc = fs.readFileSync(
-    path.join(__dirname, "../dist/contract.js"),
-    "utf8"
-  )
-=======
   _wallet = JSON.parse(fs.readFileSync(wallet_path, "utf8"))
   walletAddress = await arweave.wallets.jwkToAddress(_wallet)
-
->>>>>>> 5ae1af97
   const stateFromFile = JSON.parse(
     fs.readFileSync(
       path.join(__dirname, "../dist/warp/initial-state.json"),
@@ -64,24 +54,11 @@
   initialState.contracts.intmax = contractTxId_Intmax
   initialState.contracts.dfinity = contractTxId_II
   initialState.contracts.ethereum = contractTxId_ETH
-
-<<<<<<< HEAD
-  const res = await warp.createContract.deployFromSourceTx(
-    {
-      wallet,
-      initState: JSON.stringify(initialState),
-      srcTxId,
-    },
-    wallet_name === "mainnet"
-  )
-
-=======
   const res = await warp.createContract.deployFromSourceTx({
     wallet: _wallet,
     initState: JSON.stringify(initialState),
     srcTxId,
   })
->>>>>>> 5ae1af97
   console.log(res)
 
   // generate weavedb config
