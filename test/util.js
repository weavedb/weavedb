--- conflicted
+++ resolved
@@ -6,11 +6,7 @@
 const Wallet = require("ethereumjs-wallet").default
 const { isNil } = require("ramda")
 const ArLocal = require("arlocal").default
-<<<<<<< HEAD
-const Constants = require("../contracts/intmax/lib/circomlibjs/poseidon_constants_opt.js")
-=======
 const Constants = require("../sdk/contracts/intmax/lib/circomlibjs/poseidon_constants_opt.js")
->>>>>>> 3a214f4b
 const { DeployPlugin } = require("warp-contracts-plugin-deploy")
 async function addFunds(arweave, wallet) {
   const walletAddress = await arweave.wallets.getAddress(wallet)
@@ -63,26 +59,12 @@
   arweave,
   contractTxId,
   arweave_wallet,
-<<<<<<< HEAD
-  kv = false,
-=======
   type = 1,
->>>>>>> 3a214f4b
 }) {
   arweave_wallet ||= await arweave.wallets.generate()
   await addFunds(arweave, arweave_wallet)
   const walletAddress = await arweave.wallets.jwkToAddress(arweave_wallet)
 
-<<<<<<< HEAD
-  async function deployContractKV(
-    secure,
-    contractTxIdIntmax,
-    contractTxIdDfinity,
-    contractTxIdEthereum
-  ) {
-    const contractSrc = fs.readFileSync(
-      path.join(__dirname, "../dist/weavedb-kv/contract.js"),
-=======
   async function deployContractBPT(
     secure,
     contractTxIdIntmax,
@@ -94,13 +76,10 @@
   ) {
     const contractSrc = fs.readFileSync(
       path.join(__dirname, "../dist/weavedb-bpt/contract.js"),
->>>>>>> 3a214f4b
-      "utf8"
-    )
-    const stateFromFile = JSON.parse(
-      fs.readFileSync(
-<<<<<<< HEAD
-=======
+      "utf8"
+    )
+    const stateFromFile = JSON.parse(
+      fs.readFileSync(
         path.join(__dirname, "../dist/weavedb-bpt/initial-state.json"),
         "utf8"
       )
@@ -139,7 +118,6 @@
     )
     const stateFromFile = JSON.parse(
       fs.readFileSync(
->>>>>>> 3a214f4b
         path.join(__dirname, "../dist/weavedb-kv/initial-state.json"),
         "utf8"
       )
@@ -154,10 +132,7 @@
     //initialState.contracts.intmax = contractTxIdIntmax
     initialState.contracts.dfinity = contractTxIdDfinity
     initialState.contracts.ethereum = contractTxIdEthereum
-<<<<<<< HEAD
-=======
     initialState.contracts.polygonID = contractTxIdPolygonID
->>>>>>> 3a214f4b
     const contract = await warp.createContract.deploy({
       wallet: arweave_wallet,
       initState: JSON.stringify(initialState),
@@ -167,8 +142,6 @@
     return contract
   }
 
-<<<<<<< HEAD
-=======
   async function deployIntercallContract() {
     const contractSrc = fs.readFileSync(
       path.join(__dirname, "../dist/intercall/contract.js"),
@@ -189,17 +162,10 @@
     await arweave.api.get("mine")
     return contractTxId
   }
->>>>>>> 3a214f4b
   async function deployContract(
     secure,
     contractTxIdIntmax,
     contractTxIdDfinity,
-<<<<<<< HEAD
-    contractTxIdEthereum
-  ) {
-    const contractSrc = fs.readFileSync(
-      path.join(__dirname, "../dist/warp/contract.js"),
-=======
     contractTxIdEthereum,
     contractTxIdBundler,
     contractTxIdNostr,
@@ -207,16 +173,11 @@
   ) {
     const contractSrc = fs.readFileSync(
       path.join(__dirname, "../dist/weavedb/contract.js"),
->>>>>>> 3a214f4b
-      "utf8"
-    )
-    const stateFromFile = JSON.parse(
-      fs.readFileSync(
-<<<<<<< HEAD
-        path.join(__dirname, "../dist/warp/initial-state.json"),
-=======
+      "utf8"
+    )
+    const stateFromFile = JSON.parse(
+      fs.readFileSync(
         path.join(__dirname, "../dist/weavedb/initial-state.json"),
->>>>>>> 3a214f4b
         "utf8"
       )
     )
@@ -230,12 +191,9 @@
     //initialState.contracts.intmax = contractTxIdIntmax
     initialState.contracts.dfinity = contractTxIdDfinity
     initialState.contracts.ethereum = contractTxIdEthereum
-<<<<<<< HEAD
-=======
     initialState.contracts.bundler = contractTxIdBundler
     initialState.contracts.nostr = contractTxIdNostr
     initialState.contracts.polygonID = contractTxIdPolygonID
->>>>>>> 3a214f4b
     const contract = await warp.createContract.deploy({
       wallet: arweave_wallet,
       initState: JSON.stringify(initialState),
@@ -247,20 +205,12 @@
 
   async function deployContractDfinity() {
     const contractSrc = fs.readFileSync(
-<<<<<<< HEAD
-      path.join(__dirname, "../dist/internet-identity/ii.js"),
-=======
       path.join(__dirname, "../dist/dfinity/ii.js"),
->>>>>>> 3a214f4b
-      "utf8"
-    )
-    const stateFromFile = JSON.parse(
-      fs.readFileSync(
-<<<<<<< HEAD
-        path.join(__dirname, "../dist/internet-identity/initial-state-ii.json"),
-=======
+      "utf8"
+    )
+    const stateFromFile = JSON.parse(
+      fs.readFileSync(
         path.join(__dirname, "../dist/dfinity/initial-state-ii.json"),
->>>>>>> 3a214f4b
         "utf8"
       )
     )
@@ -305,11 +255,6 @@
     return contractTxId
   }
 
-<<<<<<< HEAD
-  async function deployContractIntmax(
-    contractTxIdPoseidon1,
-    contractTxIdPoseidon2
-=======
   async function deployContractBundler() {
     const contractSrc = fs.readFileSync(
       path.join(__dirname, "../dist/bundler/bundler.js"),
@@ -371,7 +316,6 @@
     contractTxIdPoseidon6,
     contractTxIdPoseidon7,
     contractTxIdPoseidon8
->>>>>>> 3a214f4b
   ) {
     const contractSrc = fs.readFileSync(
       path.join(__dirname, "../dist/intmax/intmax.js"),
@@ -391,8 +335,6 @@
     }
     initialState.contracts.poseidonConstants1 = contractTxIdPoseidon1
     initialState.contracts.poseidonConstants2 = contractTxIdPoseidon2
-<<<<<<< HEAD
-=======
     initialState.contracts.poseidonConstants3 = contractTxIdPoseidon3
     initialState.contracts.poseidonConstants4 = contractTxIdPoseidon4
     initialState.contracts.poseidonConstants5 = contractTxIdPoseidon5
@@ -458,63 +400,14 @@
         poseidonConstants,
       },
     }
->>>>>>> 3a214f4b
-    const { contractTxId } = await warp.createContract.deploy({
-      wallet: arweave_wallet,
-      initState: JSON.stringify(initialState),
-      src: contractSrc,
-    })
-    await arweave.api.get("mine")
-    return contractTxId
-  }
-<<<<<<< HEAD
-
-  async function deployContractPoseidon(poseidonConstants) {
-    const contractSrc = fs.readFileSync(
-      path.join(__dirname, "../dist/poseidon/poseidonConstants.js"),
-      "utf8"
-    )
-    const stateFromFile = JSON.parse(
-      fs.readFileSync(
-        path.join(
-          __dirname,
-          "../dist/poseidon/initial-state-poseidon-constants.json"
-        ),
-        "utf8"
-      )
-    )
-    const initialState = {
-      ...stateFromFile,
-      ...{
-        owner: walletAddress,
-        poseidonConstants,
-      },
-    }
-    const { contractTxId } = await warp.createContract.deploy({
-      wallet: arweave_wallet,
-      initState: JSON.stringify(initialState),
-      src: contractSrc,
-    })
-    await arweave.api.get("mine")
-    return contractTxId
-  }
-  let contract = {}
-  let intmaxTxId, dfinityTxId, ethereumTxId, poseidon1TxId, poseidon2TxId
-  if (isNil(contractTxId)) {
-    poseidon1TxId = await deployContractPoseidon({
-      C: Constants.C,
-      M: Constants.M,
-      P: Constants.P,
-    })
-    poseidon2TxId = await deployContractPoseidon({
-      S: Constants.S,
-    })
-    intmaxTxId = await deployContractIntmax(poseidon1TxId, poseidon2TxId)
-    dfinityTxId = await deployContractDfinity()
-    ethereumTxId = await deployContractEthereum()
-    const deployer = kv ? deployContractKV : deployContract
-    contract = await deployer(secure, intmaxTxId, dfinityTxId, ethereumTxId)
-=======
+    const { contractTxId } = await warp.createContract.deploy({
+      wallet: arweave_wallet,
+      initState: JSON.stringify(initialState),
+      src: contractSrc,
+    })
+    await arweave.api.get("mine")
+    return contractTxId
+  }
   let contract = {}
   let intmaxTxId,
     dfinityTxId,
@@ -590,7 +483,6 @@
       nostrTxId,
       polygonIDTxId
     )
->>>>>>> 3a214f4b
   } else {
     contract = { contractTxId }
   }
@@ -599,17 +491,12 @@
     contractTxId: contract.contractTxId,
     contract,
     intmaxTxId,
-<<<<<<< HEAD
-    dfinityTxId,
-    ethereumTxId,
-=======
     polygonIDTxId,
     dfinityTxId,
     ethereumTxId,
     bundlerTxId,
     nostrTxId,
     intercallTxId,
->>>>>>> 3a214f4b
     poseidon1TxId,
     poseidon2TxId,
     arweave_wallet,
@@ -621,11 +508,7 @@
   secure = false,
   subscribe = false,
   wallet_type = "evm",
-<<<<<<< HEAD
-  kv = false
-=======
   type = 1
->>>>>>> 3a214f4b
 ) {
   wallet = Wallet.generate()
   wallet2 = Wallet.generate()
@@ -635,17 +518,12 @@
     contractTxId,
     contract,
     intmaxTxId,
-<<<<<<< HEAD
-    dfinityTxId,
-    ethereumTxId,
-=======
     polygonIDTxId,
     dfinityTxId,
     ethereumTxId,
     bundlerTxId,
     nostrTxId,
     intercallTxId,
->>>>>>> 3a214f4b
     poseidon1TxId,
     poseidon2TxId,
     arweave_wallet,
@@ -654,11 +532,7 @@
     secure,
     warp,
     arweave,
-<<<<<<< HEAD
-    kv,
-=======
     type,
->>>>>>> 3a214f4b
   })
   const name = "weavedb"
   const version = "1"
@@ -685,17 +559,12 @@
     wallet4,
     arweave_wallet,
     intmaxTxId,
-<<<<<<< HEAD
-    dfinityTxId,
-    ethereumTxId,
-=======
     polygonIDTxId,
     dfinityTxId,
     ethereumTxId,
     bundlerTxId,
     nostrTxId,
     intercallTxId,
->>>>>>> 3a214f4b
     contractTxId,
   }
 }
